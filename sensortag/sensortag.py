--- conflicted
+++ resolved
@@ -108,21 +108,12 @@
         self.data['accl'] = xyz
         print "ACCL", xyz
 
-<<<<<<< HEAD
-    def humid(self,v):
-        rawT = (v[1]<<8)+v[0]
-        rawH = (v[3]<<8)+v[2]
-        (temp, hum) = calcHum(rawT,rawH)
-        self.data['humd'] = [temp, hum]
-        print "HUMD", temp, hum
-=======
     def humidity(self, v):
         rawT = (v[1]<<8)+v[0]
         rawH = (v[3]<<8)+v[2]
         (t, rh) = calcHum(rawT, rawH)
-        self.data['humidity'] = rh
-        print "HUM %.1f" % rh
->>>>>>> 95ad1146
+        self.data['humd'] = [t, rh]
+        print "HUMD %.1f" % rh
 
     def baro(self,v):
         global barometer
@@ -177,20 +168,11 @@
       tag.char_write_cmd(0x31,0x01)
       tag.char_write_cmd(0x2e,0x0100)
 
-<<<<<<< HEAD
-      # enable humidity sensor
-      tag.register_cb(0x38,cbs.humid)
-      tag.char_write_cmd(0x3c,0x01)
-      tag.char_write_cmd(0x39,0x0100)
-
-
-=======
       # enable humidity
       tag.register_cb(0x38, cbs.humidity)
       tag.char_write_cmd(0x3c,0x01)
       tag.char_write_cmd(0x39,0x0100)
 
->>>>>>> 95ad1146
       # enable magnetometer
       tag.register_cb(0x40,cbs.magnet)
       tag.char_write_cmd(0x44,0x01)
@@ -213,13 +195,6 @@
       tag.notification_loop()
      except:
       pass
-<<<<<<< HEAD
-     pass
 
 if __name__ == "__main__":
     main()
-=======
-
-if __name__ == "__main__":
-    main()
->>>>>>> 95ad1146
