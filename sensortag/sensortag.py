--- conflicted
+++ resolved
@@ -43,18 +43,9 @@
         self.con.expect('\[LE\]>', timeout=600)
         self.con.sendline('connect')
         # test for success of connect
-<<<<<<< HEAD
 	self.con.expect('Connection successful.*\[LE\]>')
         # Earlier versions of gatttool returned a different message.  Use this pattern -
         #self.con.expect('\[CON\].*>')
-        self.cb = {}
-        return
-
-        self.con.expect('\[CON\].*>')
-=======
-        # self.con.expect('\[CON\].*>')
-        self.con.expect('Connection successful')
->>>>>>> 1feb4c50
         self.cb = {}
         return
 
@@ -165,7 +156,7 @@
         datalog = open(sys.argv[2], 'w+')
 
     while True:
-     try:   
+     try:
       print "[re]starting.."
 
       tag = SensorTag(bluetooth_adr)
